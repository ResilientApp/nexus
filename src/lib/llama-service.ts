--- conflicted
+++ resolved
@@ -232,21 +232,11 @@
     }
   }
 
-<<<<<<< HEAD
+
   async createChatEngine(
     documents: string[],
     ctx: ChatMessage[]
   ): Promise<ContextChatEngine> {
-=======
-  async createChatEngine(documents: string[]): Promise<ContextChatEngine> {
-
-    // const chatHistory = createMemory([
-    //     {
-    //       content: "You are a helpful assistant named Nexus.",
-    //       role: "system",
-    //     },
-    //   ]);
->>>>>>> 0a30c5d5
     const index = await VectorStoreIndex.fromVectorStore(this.getVectorStore());
 
     const retriever = index.asRetriever({
